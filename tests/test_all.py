import os

import matplotlib.pyplot as plt
import numpy as np
<<<<<<< HEAD
from mpl_toolkits.basemap import Basemap
=======
import pytest
>>>>>>> b7236b30

import csemlib.background.skeleton as skl
import csemlib.models.crust as crust
import csemlib.models.one_dimensional as m1d
import csemlib.models.s20rts as s20
import csemlib.models.ses3d as s3d

TEST_DATA_DIR = os.path.join(os.path.split(__file__)[0], 'test_data')

def test_fibonacci_sphere():
    true_y = np.array([-0.9, -0.7, -0.5, -0.3, -0.1, 0.1, 0.3, 0.5, 0.7, 0.9])
    true_x = np.array([0.43588989, -0.52658671, 0.0757129, 0.58041368, -0.97977755,
                       0.83952592, -0.24764672, -0.39915719, 0.67080958, -0.40291289])
    true_z = np.array([0., 0.48239656, -0.86270943, 0.75704687, -0.17330885,
                       -0.53403767, 0.92123347, -0.76855288, 0.24497858, 0.16631658])

    points = skl.fibonacci_sphere(10)
    np.testing.assert_allclose(points[0], true_x)
    np.testing.assert_allclose(points[1], true_y)
    np.testing.assert_allclose(points[2], true_z)

def test_prem_no220():
    """
    Test to (mainly) make sure that discontinuities are handled properly.
    :return:
    """
    reg01 = np.array([3.374814283471982, 8.076866567257888, 4.4708837074242656, 4.570983707424266])
    reg02 = np.array([3.363837607910846, 8.014433950714174, 4.433659080207189, 4.422659080207189])
    reg03 = np.array([3.495466943964841, 8.751316606498193, 4.7139374352534915, 4.7139374352534915])
    reg04 = np.array([3.5432636006906293, 8.905243242819024, 4.7699, 4.7699])
    reg05 = np.array([3.7237469157118186, 9.133916669282687, 4.932487458797674, 4.932487458797674])
    reg06 = np.array([3.9758203735677293, 10.157825003924035, 5.5159311881965145, 5.5159311881965145])
    reg07 = np.array([3.9921213467273584, 10.266174462407786, 5.570211034374509, 5.570211034374509])
    reg08 = np.array([4.3807429838542795, 10.751407424647873, 5.945126361510368, 5.945126361510368])
    reg09 = np.array([4.443204194391242, 11.06568986974271, 6.240535840301453, 6.240535840301453])
    reg10 = np.array([5.491476554415982, 13.680424477483925, 7.2659252231153015, 7.2659252231153015])
    reg11 = np.array([5.566455445926154, 13.716622269026377, 7.26465059504689, 7.26465059504689])
    reg12 = np.array([9.903438401183957, 8.064788053141768, 0.0, 0.0])
    reg13 = np.array([12.166331854652926, 10.35571579802768, 0.0, 0.0])
    reg14 = np.array([12.763614264456663, 11.02826139091006, 3.5043113193074316, 3.5043113193074316])

    np.testing.assert_allclose(m1d.prem_no220(6292, region='upper_mantle'), reg01)
    np.testing.assert_allclose(m1d.prem_no220(6191, region='upper_mantle'), reg02)
    np.testing.assert_allclose(m1d.prem_no220(6051, region='upper_mantle'), reg03)
    np.testing.assert_allclose(m1d.prem_no220(5971, region='upper_mantle'), reg04)
    np.testing.assert_allclose(m1d.prem_no220(5971, region='transition_zone'), reg05)
    np.testing.assert_allclose(m1d.prem_no220(5771, region='transition_zone'), reg06)
    np.testing.assert_allclose(m1d.prem_no220(5701, region='transition_zone'), reg07)
    np.testing.assert_allclose(m1d.prem_no220(5701, region='lower_mantle'), reg08)
    np.testing.assert_allclose(m1d.prem_no220(5600, region='lower_mantle'), reg09)
    np.testing.assert_allclose(m1d.prem_no220(3630, region='lower_mantle'), reg10)
    np.testing.assert_allclose(m1d.prem_no220(3480, region='lower_mantle'), reg11)
    np.testing.assert_allclose(m1d.prem_no220(3480, region='outer_core'), reg12)
    np.testing.assert_allclose(m1d.prem_no220(1221.5, region='outer_core'), reg13)
    np.testing.assert_allclose(m1d.prem_no220(1221.5, region='inner_core'), reg14)

    # Make sure that questionable requests will error out.
    with pytest.raises(ValueError):
        m1d.prem_no220(6371, 'uppermantle')
    with pytest.raises(ValueError):
        m1d.prem_no220(5971, 'lower_mantle')

def test_crust():
    """
    Test to ensure that the crust returns correct values.
    """

    proper_dep = np.array([[38.69471863, 17.96798953],
                           [38.69471863, 17.96798953]])
    proper_vs = np.array([[3.64649739, 3.1255109],
                          [3.64649739, 3.1255109]])

    cst = crust.Crust()
    cst.read()

    x = np.radians([179, 1])
    y = np.radians([1, 1])
    lats, lons = np.meshgrid(x, y)
    vals_dep = cst.eval(lats, lons, param='crust_dep')
    vals_vs = cst.eval(lats, lons, param='crust_vs')

    np.testing.assert_allclose(vals_dep, proper_dep)
    np.testing.assert_allclose(vals_vs, proper_vs)


def test_ses3d():
    """
    Test to ensure that a ses3d model returns itself.
    """

    mod = s3d.Ses3d('japan', os.path.join(TEST_DATA_DIR, 'japan'),
                    components=['drho', 'dvsv', 'dvsh', 'dvp'])
    mod.read()

    all_cols, all_lons, all_rads = np.meshgrid(
        mod.data.coords['col'].values,
        mod.data.coords['lon'].values,
        mod.data.coords['rad'].values)
    interp = mod.eval(all_cols.ravel(), all_lons.ravel(), all_rads.ravel(),
                      param='dvsv')
    true = mod.data['dvsv'].values.ravel()
    np.testing.assert_allclose(interp, true, atol=1e-2)


def test_s20rts():
    """
    Test to ensure that s20 rts calls returns some proper values.
    :return:
    """

    coords = s3d.Ses3d('japan', os.path.join(TEST_DATA_DIR, 'japan'))
    coords.read()

    mod = s20.S20rts()
    mod.read()

    # c, l, r = np.meshgrid(
    #     coords.data.coords['col'].values,
    #     coords.data.coords['lon'].values,
    #     coords.data.coords['rad'].values[0])

    c, l = np.meshgrid(
        np.linspace(0, np.pi, 180),
        np.linspace(0, 2 * np.pi, 180))

    test = mod.eval(c.ravel(),
                    l.ravel(),
                    [6371],
                    'test').reshape((180, 180))

    m = Basemap(projection='robin', lon_0=180, resolution='c')
    x, y = m(np.degrees(l), 90 - np.degrees(c))
    m.drawcoastlines()
    m.pcolor(x, y, test, vmin=-0.04, vmax=0.04, cmap='RdBu')
    m.colorbar()
    plt.show()<|MERGE_RESOLUTION|>--- conflicted
+++ resolved
@@ -2,11 +2,8 @@
 
 import matplotlib.pyplot as plt
 import numpy as np
-<<<<<<< HEAD
 from mpl_toolkits.basemap import Basemap
-=======
 import pytest
->>>>>>> b7236b30
 
 import csemlib.background.skeleton as skl
 import csemlib.models.crust as crust
@@ -27,6 +24,7 @@
     np.testing.assert_allclose(points[0], true_x)
     np.testing.assert_allclose(points[1], true_y)
     np.testing.assert_allclose(points[2], true_z)
+
 
 def test_prem_no220():
     """
